--- conflicted
+++ resolved
@@ -26,11 +26,7 @@
         self.residual = not args.interpolate
 
     def forward(self, x, c=None, class_labels=None):
-<<<<<<< HEAD
         out = self.model(x)
-=======
-        out = self.tanh(self.model(x))
->>>>>>> 866d2d6a
 
         if self.residual:   # learn noise residual
             out = out + x
@@ -62,12 +58,7 @@
         out = x
 
         for layer in self.model:
-<<<<<<< HEAD
-            out = layer(out, c)
-=======
             out = layer(out, c, class_labels)
-        out = self.tanh(out)
->>>>>>> 866d2d6a
 
         if self.residual:   # learn noise residual
             out = out + x
