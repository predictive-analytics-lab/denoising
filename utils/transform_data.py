--- conflicted
+++ resolved
@@ -5,12 +5,8 @@
 from torchvision import transforms
 F = transforms.functional
 from tqdm import tqdm
-<<<<<<< HEAD
 from utils.loader import HuaweiDataset
-=======
-from loader import HuaweiDataset
 import argparse
->>>>>>> 9da044f0
 
 IMAGE_HEIGHT = 3968
 IMAGE_WIDTH = 2976
@@ -35,11 +31,8 @@
 
     transformed_path.mkdir()
     data = HuaweiDataset(root_dir=root_path)
-<<<<<<< HEAD
-    dataset_info_writer = _get_dataset_info_writer(transformed_path, patches)
-=======
     dataset_info_writer = _get_dataset_info_writer(transformed_path)
->>>>>>> 9da044f0
+
     for image_no, sample in enumerate(tqdm(data)):
         clean_path = transformed_path / str(image_no) / "clean"
         clean_path.mkdir(parents=True)
@@ -58,16 +51,7 @@
             patch_no += 1
 
         seed(image_no)
-<<<<<<< HEAD
-        for i in range(patches):
-            clean = transform(sample['clean'])
-            clean.save(clean_path / f"{i}.png")
-        seed(image_no)
-        for i in range(patches):
-            noisy = transform(sample['noisy'])
-            noisy.save(noisy_path / f"{i}.png")
-        dataset_info_writer(noisy_path, clean_path, sample['iso'], sample['class'])
-=======
+
         for i in range(args.random_patches):
             clean = transform(sample['clean'])
             clean.save(clean_path / f"{patch_no+i}.png")
@@ -77,7 +61,7 @@
             noisy.save(noisy_path / f"{patch_no+i}.png")
         dataset_info_writer(noisy_path, clean_path, sample['iso'], sample['class'],
                             patch_no+args.random_patches)
->>>>>>> 9da044f0
+
     data.info_df.to_csv(str(transformed_path / "Training_Data.csv"), index=False)
 
 
@@ -87,11 +71,7 @@
     with csv_path.open('w') as csv_file:  # reset CSV file by writing the heading
         csv.writer(csv_file).writerows([("noisy_path", "clean_path", "iso", "class")])
 
-<<<<<<< HEAD
-    def _write_dataset_info(noisy_path, clean_path, iso, image_class):
-=======
     def _write_dataset_info(noisy_path, clean_path, iso, image_class, patches):
->>>>>>> 9da044f0
         # relative paths
         noisy_rel = noisy_path.resolve().relative_to(base_path)
         clean_rel = clean_path.resolve().relative_to(base_path)
