"""Utilities for loading the dataset"""
from pathlib import Path
import pandas as pd
from PIL import Image
from torch.utils.data import Dataset, Subset
import numpy as np

def random_split(dataset, lengths):
    """
    Randomly split a dataset into non-overlapping new datasets of given lengths.
    Modified version of torch.utils.data.random_split

    Arguments:
        dataset (Dataset): Dataset to be split
        lengths (sequence): lengths of splits to be produced
    """
    if sum(lengths) != len(dataset):
        raise ValueError("Sum of input lengths does not equal the length of the input dataset!")

    indices = randperm(sum(lengths))
    return [Subset(dataset, indices[offset - length:offset]) for offset, length in zip(_accumulate(lengths), lengths)]

class TransformedHuaweiDataset(Dataset):
    """Class for loading the transformed Huawei dataset"""
    def __init__(self, split=None, root_dir=None, transform=None):
        """
        Args:
            root_dir (string, optional): Directory with all the image folders,
                                         and 'Training_Info.csv'.
            transform (callable, optional): Optional transform to be applied on a sample.
        """
        self.transform = transform
        if root_dir is not None:
            self.root_dir = Path(root_dir).resolve()
        else:
            # Use the default path, assumes repo was cloned alongside a `data` folder
            self.root_dir = Path(__file__).resolve().parent.parent.parent / "data" / "transformed"
        if not self.root_dir.is_dir():
            raise ValueError("No valid top directory specified")
        self.info_df = pd.read_csv(self.root_dir / "info.csv")
        self.n_originals = len(self.info_df)
        self.patches = len([_ for _ in Path(self.root_dir / "0" / "clean").iterdir()])
        self.len = self.n_originals * self.patches

    def __len__(self):
        return self.len
    
    def __getitem__(self, idx):
        if idx > self.len:
            raise IndexError
        clean_location, noisy_location = self._get_image_locations(idx)
        clean_image = Image.open(clean_location)
        noisy_image = Image.open(noisy_location)
        iso = self.info_df.iloc[idx//self.patches]['iso']
        sample = {
            'clean': clean_image,
            'noisy': noisy_image,
            'iso': iso,
        }

        if self.transform is not None:
            sample = self.transform(sample)

        return sample

    def _get_image_locations(self, idx):
        original_index = idx // self.patches
        patch_index = idx - original_index * self.patches
        clean_location = self.root_dir / str(original_index) / "clean" / f"{patch_index}.png"
        noisy_location = self.root_dir / str(original_index) / "noisy" / f"{patch_index}.png"
        return clean_location, noisy_location
    
    def random_split(self, test_ratio=0.5, seed=1):
        np.random.seed(seed)
        n_test_images = int(self.n_originals * test_ratio)
        test_original_idx = np.random.choice(np.arange(self.n_originals), n_test_images, replace=False)
        train_original_idx = np.setdiff1d(np.arange(self.n_originals), test_original_idx)
        test_idx = np.concatenate([np.arange(image_no * self.patches, (image_no + 1) * self.patches) for image_no in test_original_idx])
        train_idx = np.concatenate([np.arange(image_no * self.patches, (image_no + 1) * self.patches) for image_no in train_original_idx])
        np.random.shuffle(test_idx)
        np.random.shuffle(train_idx)
        return Subset(self, train_idx), Subset(self, test_idx)






class HuaweiDataset(Dataset):
    """Class for loading the Huawei dataset"""
    def __init__(self, root_dir=None, transform=None):
        """
        Args:
            root_dir (string, optional): Directory with all the image folders,
                                         and 'Training_Info.csv'.
            transform (callable, optional): Optional transform to be applied on a sample.
        """
        self.transform = transform
        if root_dir is not None:
            self.root_dir = Path(root_dir).resolve()
        else:
            # Use the default path, assumes repo was cloned alongside a `data` folder
            self.root_dir = Path(__file__).resolve().parent.parent.parent / "data"
        if not self.root_dir.is_dir():
            raise ValueError("No valid top directory specified")
        self.info_df = pd.read_csv(self.root_dir / "Training_Info.csv")

    def __len__(self):
        return len(self.info_df)

    def __getitem__(self, idx):
        if idx > len(self.info_df):
            raise IndexError
        clean_location, noisy_location = self._get_image_locations(idx)
<<<<<<< HEAD
        clean_image = Image.open(clean_location)
        noisy_image = Image.open(noisy_location)
=======
        clean_image = io.imread(clean_location)
        noisy_image = io.imread(noisy_location)
>>>>>>> 678dc5be
        iso = self.info_df.iloc[idx]['ISO_Info']
        sample = {
            'clean': clean_image,
            'noisy': noisy_image,
            'iso': iso,
        }

        if self.transform is not None:
            sample = self.transform(sample)

        return sample

    def _get_image_locations(self, idx):
        class_info = self.info_df.iloc[idx]['Class_Info']
        # Class_Info in the csv doesn't match the directory names, so they need fixing:
        if class_info == "building":
            class_dir = "Buildings"
        else:
            class_dir = class_info.capitalize()
        file_name = self.info_df.iloc[idx]['Name_Info'].capitalize()
        clean_location = self.root_dir / class_dir / "Clean" / file_name
        noisy_location = self.root_dir / class_dir / "Noisy" / file_name
        return clean_location, noisy_location<|MERGE_RESOLUTION|>--- conflicted
+++ resolved
@@ -112,13 +112,8 @@
         if idx > len(self.info_df):
             raise IndexError
         clean_location, noisy_location = self._get_image_locations(idx)
-<<<<<<< HEAD
         clean_image = Image.open(clean_location)
         noisy_image = Image.open(noisy_location)
-=======
-        clean_image = io.imread(clean_location)
-        noisy_image = io.imread(noisy_location)
->>>>>>> 678dc5be
         iso = self.info_df.iloc[idx]['ISO_Info']
         sample = {
             'clean': clean_image,
