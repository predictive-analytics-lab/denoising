import argparse
from pathlib import Path
import random
import shutil
import time

import numpy as np
import torch
from torch.utils.data import DataLoader
from tensorboardX import SummaryWriter
from torchvision import transforms

from optimisation.training import train, validate, evaluate_psnr_ssim
from optimisation.testing import test
from optimisation import loss
from utils import TransformedHuaweiDataset
import models


def parse_arguments(raw_args=None):
    parser = argparse.ArgumentParser()

    parser.add_argument('-t', '--run_on_test', nargs='+',
                        help='Evaluate a model (checkpoint) on test set. '
                        'Args: Checkpoint path, Test data path[, Save path]')

    parser.add_argument('-dd', '--data_dir', help='location of transformed data')
    parser.add_argument('-ts', '--test_split', help='Fraction of data to be used for validation',
                        default=0.2, type=float)
    parser.add_argument('-ds', '--data_subset', help='Fraction of crops per image to be used',
                        default=1.0, type=float)

    parser.add_argument('-j', '--workers', default=4, type=int, metavar='N',
                        help='number of data loading workers (default: 4)')

    parser.add_argument('-nc', '--no_cuda', action='store_true', default=False,
                        help='disables CUDA training')

    parser.add_argument('--manual_seed', type=int, help='manual seed, if not given resorts to random seed.')

    parser.add_argument('-sd', '--save_dir', type=str, metavar='PATH', default='',
                        help='path to save results and checkpoints to (default: ../results/<model>/<current timestamp>)')

    parser.add_argument('--epochs', default=100, type=int, metavar='N',
                        help='number of total epochs to run (default: 100)')
    parser.add_argument('--start_epoch', default=0, type=int, metavar='N',
                        help='manual epoch number (useful on restarts)')

    parser.add_argument('-trb', '--train_batch_size', default=256, type=int,
                        metavar='N', help='mini-batch size for training data (default: 256)')
    parser.add_argument('-teb', '--test_batch_size', default=256, type=int,
                        metavar='N', help='mini-batch size for test data (default: 256)')

    parser.add_argument('-lr', '--learning_rate', default=0.005, type=float,
                        metavar='LR', help='initial learning rate (default: 0.005)')
    parser.add_argument('--loss', type=str, default='MSELoss')
    parser.add_argument('--model', type=str, default='SimpleCNN')
    parser.add_argument('--optim', type=str, default='Adam')

    parser.add_argument('--resume', metavar='PATH', help='load from a path to a saved checkpoint')
    parser.add_argument('--evaluate', action='store_true',
                        help='evaluate model on validation set (default: false)')

    # gpu/cpu
    parser.add_argument('--gpu_num', type=int, default=0, metavar='GPU', help='choose GPU to run on.')

    # CNN
    parser.add_argument('--cnn_in_channels', type=int, default=3)
    parser.add_argument('--cnn_hidden_channels', type=int, default=32)
    parser.add_argument('--cnn_num_hidden_layers', type=int, default=7)
    parser.add_argument('--interpolate', action='store_true', default=False,
                        help='interpolate rather than learn noise as an image residual')
    parser.add_argument('-ni', '--no_iso', action='store_true', default=False,
                        help='not to use image ISO values as extra conditioning data')
    args = parser.parse_args(raw_args)
    args.cuda = not args.no_cuda and torch.cuda.is_available()
    args.iso = not args.no_iso
    return args

<<<<<<< HEAD

def _transform_sample(sample):
        """Transformation for sample dict, should be used for test data as well as train"""
        # Define transforms:
        noisy_transforms = transforms.Compose([
            transforms.ToTensor(),
            transforms.Normalize((0.5, 0.5, 0.5), (0.5, 0.5, 0.5))
        ])
        clean_transforms = transforms.Compose([
            transforms.ToTensor(),
            transforms.Normalize((0.5, 0.5, 0.5), (0.5, 0.5, 0.5))
        ])
        transformed_sample = {
            'clean': clean_transforms(sample['clean']) if 'clean' in sample else None,
            'noisy': noisy_transforms(sample['noisy']),
            'iso': torch.FloatTensor([(sample['iso'] - 1215.32) / 958.13])   # (x - mean) / std
        }
        return {k:v for k,v in transformed_sample.items() if v is not None}


def main(args):
    if args.run_on_test:
        test(args, _transform_sample)
=======
    args = parser.parse_args(raw_args)
    args.cuda = not args.no_cuda and torch.cuda.is_available()
    args.iso = not args.no_iso
>>>>>>> ceed2128

    # Random seeding
    if args.manual_seed is None:
        args.manual_seed = random.randint(1, 100000)
    return args


def main(args):
    random.seed(args.manual_seed)
    np.random.seed(args.manual_seed)
    torch.manual_seed(args.manual_seed)
    torch.cuda.manual_seed_all(args.manual_seed)

    if args.cuda:
        # gpu device number
        torch.cuda.set_device(args.gpu_num)

    # Create results path
    if args.save_dir: # If specified
        save_path = Path(args.save_dir).resolve()
    else:
        save_path = Path().resolve().parent / "results" / args.model / str(round(time.time()))
        save_path.parent.mkdir(exist_ok=True)
    save_path.mkdir() # Will throw an exception if the path exists OR the parent path _doesn't_

    kwargs = {'pin_memory': True} if args.cuda else {}

    print('\nMODEL SETTINGS: \n', args, '\n')
    print("Random Seed: ", args.manual_seed)

    # Save config
    torch.save(args, save_path / 'denoising.config')
    writer = SummaryWriter(save_path / 'summaries')

    # construct network from args
    model = getattr(models, args.model)(args)
    model = model.cuda() if args.cuda else model
    optimizer = getattr(torch.optim, args.optim)(model.parameters(), lr=args.learning_rate)
    criterion = getattr(loss, args.loss)()
    criterion = criterion.cuda() if args.cuda else criterion

    dataset = TransformedHuaweiDataset(root_dir=args.data_dir, transform=_transform_sample)
    train_dataset, val_dataset = dataset.random_split(test_ratio=args.test_split,
                                                      data_subset=args.data_subset)

    train_loader = DataLoader(train_dataset, batch_size=args.train_batch_size,
                              shuffle=True, num_workers=args.workers, **kwargs)

    val_loader = DataLoader(val_dataset, batch_size=args.test_batch_size,
                            shuffle=False, num_workers=args.workers, **kwargs)

    best_loss = np.inf

    if args.resume:
        print('==> Loading checkpoint')
        checkpoint = torch.load(args.resume)
        print('==> Checkpoint loaded')
        if checkpoint is not None:
            args.start_epoch = checkpoint['epoch'] + 1
            best_loss = checkpoint['best_loss']
            model.load_state_dict(checkpoint['state_dict'])
            optimizer.load_state_dict(checkpoint['optimizer'])

    if args.evaluate:
        # Evaluate model using PSNR and SSIM metrics
        evaluate_psnr_ssim(args, model, val_loader)
        return

    for epoch in range(args.start_epoch, args.epochs):
        training_iters = (epoch + 1) * len(train_loader)

        # Train
        print("===> Training on Epoch %d" % epoch)
        train(args, train_loader, model, criterion, optimizer, epoch, writer)

        # Validate
        print("===> Validating on Epoch %d" % epoch)
        val_loss = validate(args, val_loader, model, criterion, training_iters, writer)

        is_best = val_loss < best_loss
        best_loss = min(val_loss, best_loss)

        # Save checkpoint
        model_filename = 'checkpoint_%03d.pth.tar' % epoch
        checkpoint = {
            'epoch': epoch,
            'model': model.state_dict(),
            'optimizer': optimizer.state_dict(),
            'best_loss': best_loss
        }
        save_checkpoint(checkpoint, model_filename, is_best, save_path)

    # Evaluate model using PSNR and SSIM metrics
    evaluate_psnr_ssim(args, model, val_loader)


def save_checkpoint(checkpoint, filename, is_best, save_path):
    print("===> Saving checkpoint '{}'".format(filename))
    model_filename = save_path / filename
    best_filename = save_path / 'model_best.pth.tar'
    torch.save(checkpoint, model_filename)
    if is_best:
        shutil.copyfile(model_filename, best_filename)
    print("===> Saved checkpoint '{}'".format(model_filename))


if __name__ == '__main__':
    main(parse_arguments())<|MERGE_RESOLUTION|>--- conflicted
+++ resolved
@@ -77,7 +77,6 @@
     args.iso = not args.no_iso
     return args
 
-<<<<<<< HEAD
 
 def _transform_sample(sample):
         """Transformation for sample dict, should be used for test data as well as train"""
@@ -101,11 +100,6 @@
 def main(args):
     if args.run_on_test:
         test(args, _transform_sample)
-=======
-    args = parser.parse_args(raw_args)
-    args.cuda = not args.no_cuda and torch.cuda.is_available()
-    args.iso = not args.no_iso
->>>>>>> ceed2128
 
     # Random seeding
     if args.manual_seed is None:
